--- conflicted
+++ resolved
@@ -159,11 +159,7 @@
   app_publish: 
     handler: app.continue_process
     timeout: 360
-<<<<<<< HEAD
     memorySize: 1024
-=======
-    memorySize: 512
->>>>>>> fb31a562
     events:
       - sqs:
           batchSize: 1
