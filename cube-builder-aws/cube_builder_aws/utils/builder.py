#
# This file is part of Python Module for Cube Builder AWS.
# Copyright (C) 2019-2020 INPE.
#
# Cube Builder AWS is free software; you can redistribute it and/or modify it
# under the terms of the MIT License; see LICENSE file for more details.
#

import datetime
from typing import List

import numpy
import rasterio
import hashlib
import os
from dateutil.relativedelta import relativedelta
from numpngw import write_png
from rasterio.io import MemoryFile
from rasterio.warp import Resampling
from rio_cogeo.cogeo import cog_translate
from rio_cogeo.profiles import cog_profiles


#############################
def get_date(str_date):
    return datetime.datetime.strptime(str_date, '%Y-%m-%d %H:%M:%S')


#############################
def days_in_month(date):
    year = int(date.split('-')[0])
    month = int(date.split('-')[1])
    nday = int(date.split('-')[2])
    if month == 12:
        nmonth = 1
        nyear = year +1
    else:
        nmonth = month + 1
        nyear = year
    ndate = '{0:4d}-{1:02d}-{2:02d}'.format(nyear,nmonth,nday)
    td = numpy.datetime64(ndate) - numpy.datetime64(date)
    return td


#############################
def decode_periods(temporal_schema, start_date, end_date, time_step):
    """
    Retrieve datacube temporal resolution by periods.
    """
    requested_periods = {}
    if isinstance(start_date, datetime.date):
        start_date = start_date.strftime('%Y-%m-%d')

    td_time_step = datetime.timedelta(days=time_step)
    steps_per_period = int(round(365./time_step))

    if end_date is None:
        end_date = datetime.datetime.now().strftime('%Y-%m-%d')
    if isinstance(end_date, datetime.date):
        end_date = end_date.strftime('%Y-%m-%d')

    if temporal_schema is None:
        periodkey = start_date + '_' + start_date + '_' + end_date
        requested_period = list()
        requested_period.append(periodkey)
        requested_periods[start_date] = requested_period
        return requested_periods

    if temporal_schema == 'M':
        start_date = datetime.datetime.strptime(start_date, '%Y-%m-%d')
        end_date = datetime.datetime.strptime(end_date, '%Y-%m-%d')
        delta = relativedelta(months=time_step)
        requested_period = []
        while start_date <= end_date:
            next_date = start_date + delta
            periodkey = str(start_date)[:10] + '_' + str(start_date)[:10] + '_' + str(next_date - relativedelta(days=1))[:10]
            requested_period.append(periodkey)
            requested_periods[start_date] = requested_period
            start_date = next_date
        return requested_periods

    # Find the exact start_date based on periods that start on yyyy-01-01
    firstyear = start_date.split('-')[0]
    new_start_date = datetime.datetime.strptime(start_date, '%Y-%m-%d')
    if temporal_schema == 'A':
        dbase = datetime.datetime.strptime(firstyear+'-01-01', '%Y-%m-%d')
        while dbase < new_start_date:
            dbase += td_time_step
        if dbase > new_start_date:
            dbase -= td_time_step
        start_date = dbase.strftime('%Y-%m-%d')
        new_start_date = dbase

    # Find the exact end_date based on periods that start on yyyy-01-01
    lastyear = end_date.split('-')[0]
    new_end_date = datetime.datetime.strptime(end_date, '%Y-%m-%d')
    if temporal_schema == 'A':
        dbase = datetime.datetime.strptime(lastyear+'-12-31', '%Y-%m-%d')
        while dbase > new_end_date:
            dbase -= td_time_step
        end_date = dbase
        if end_date == start_date:
            end_date += td_time_step - datetime.timedelta(days=1)
        end_date = end_date.strftime('%Y-%m-%d')

    # For annual periods
    if temporal_schema == 'A':
        dbase = new_start_date
        yearold = dbase.year
        count = 0
        requested_period = []
        while dbase < new_end_date:
            if yearold != dbase.year:
                dbase = datetime.datetime(dbase.year,1,1)
            yearold = dbase.year
            dstart = dbase
            dend = dbase + td_time_step - datetime.timedelta(days=1)
            dend = min(datetime.datetime(dbase.year, 12, 31), dend)
            basedate = dbase.strftime('%Y-%m-%d')
            start_date = dstart.strftime('%Y-%m-%d')
            end_date = dend.strftime('%Y-%m-%d')
            periodkey = basedate + '_' + start_date + '_' + end_date
            if count % steps_per_period == 0:
                count = 0
                requested_period = []
                requested_periods[basedate] = requested_period
            requested_period.append(periodkey)
            count += 1
            dbase += td_time_step
        if len(requested_periods) == 0 and count > 0:
            requested_periods[basedate].append(requested_period)
    else:
        yeari = start_date.year
        yearf = end_date.year
        monthi = start_date.month
        monthf = end_date.month
        dayi = start_date.day
        dayf = end_date.day
        for year in range(yeari,yearf+1):
            dbase = datetime.datetime(year,monthi,dayi)
            if monthi <= monthf:
                dbasen = datetime.datetime(year,monthf,dayf)
            else:
                dbasen = datetime.datetime(year+1,monthf,dayf)
            while dbase < dbasen:
                dstart = dbase
                dend = dbase + td_time_step - datetime.timedelta(days=1)
                basedate = dbase.strftime('%Y-%m-%d')
                start_date = dstart.strftime('%Y-%m-%d')
                end_date = dend.strftime('%Y-%m-%d')
                periodkey = basedate + '_' + start_date + '_' + end_date
                requested_period = []
                requested_periods[basedate] = requested_period
                requested_periods[basedate].append(periodkey)
                dbase += td_time_step
    return requested_periods


#############################
def encode_key(activity, keylist):
    dynamoKey = ''
    for key in keylist:
        dynamoKey += activity[key]
    return dynamoKey


############################
def getMaskStats(mask):
    totpix   = mask.size
    clearpix = numpy.count_nonzero(mask <= 1)
    cloudpix = numpy.count_nonzero(mask >= 2)
    imagearea = clearpix + cloudpix

    cloud_ratio = 100
    if imagearea != 0:
        cloud_ratio = round(100. * cloudpix / imagearea, 1)

    efficacy = round(100. * clearpix / totpix, 2)
    return cloud_ratio, efficacy


############################
def getMask(raster, satellite):
    """Retrieves and re-sample quality raster to well-known values used in Brazil Data Cube.

    We adopted the `Fmask <https://github.com/GERSL/Fmask>`_ (Function of Mask).
    TODO: Add paper/authors reference

    In the Fmask output product, the following classes are presented in a normative quality:

    - 0: Clear Land Pixel
    - 1: Clear Water Pixel
    - 2: Cloud Shadow
    - 3: Snow-ice
    - 4: Cloud
    - 255: no observation

    For satellite which does not supports these values, consider to expose individual values.
    For example:
        CBERS does not have `Snow-ice`, `Water` or `Cloud Shadow` pixel values. The following values are described
        in CBERS quality band:
        - `0`: Fill/Nodata. Re-sample to `No observation` (255);
        - `127: Valid Data. Re-sample to `Clear Land Pixel` (0);
        - `255`: Cloudy. Re-sample to `Cloud` (4)

    Args:
        raster - Raster with Quality band values
        satellite - Satellite Type

    Returns:
        Tuple containing formatted quality raster, efficacy and cloud ratio, respectively
    """
    rastercm = raster
    if satellite == 'MODIS':
        # MOD13Q1 Pixel Reliability !!!!!!!!!!!!!!!!!!!!
        # Note that 1 was added to this image in downloadModis because of warping
        # Rank/Key Summary QA 		Description
        # -1 		Fill/No Data 	Not Processed
        # 0 		Good Data 		Use with confidence
        # 1 		Marginal data 	Useful, but look at other QA information
        # 2 		Snow/Ice 		Target covered with snow/ice
        # 3 		Cloudy 			Target not visible, covered with cloud
        lut = numpy.array([255, 0, 0, 2, 4], dtype=numpy.uint8)
        rastercm = numpy.take(lut, raster+1).astype(numpy.uint8)

    elif 'CBERS' in satellite:
        # Key Summary        QA Description
        #   0 Fill/No Data - Not Processed
        # 127 Good Data    - Use with confidence
        # 255 Cloudy       - Target not visible, covered with cloud
        # fill = 0  # warped images have 0 as fill area
        lut = numpy.zeros(256, dtype=numpy.uint8)
        lut[0] = 255
        lut[127] = 0
        lut[255] = 4
        rastercm = numpy.take(lut, raster).astype(numpy.uint8)

    efficacy, cloudratio = getMaskStats(rastercm)

    return rastercm.astype(numpy.uint8), efficacy, cloudratio


############################
def generateQLook(generalSceneId, qlfiles):
    profile = None
    with rasterio.open(qlfiles[0]) as src:
        profile = src.profile

    numlin = 768
    numcol = int(float(profile['width'])/float(profile['height'])*numlin)
    image = numpy.ones((numlin,numcol,len(qlfiles),), dtype=numpy.uint8)
    pngname = '/tmp/{}.png'.format(generalSceneId)

    nb = 0
    for file in qlfiles:
        with rasterio.open(file) as src:
            raster = src.read(1, out_shape=(numlin, numcol))
            # Rescale to 0-255 values
            nodata = raster <= 0
            if raster.min() != 0 or raster.max() != 0:
                raster = raster.astype(numpy.float32)/10000.*255.
                raster[raster>255] = 255
            image[:,:,nb] = raster.astype(numpy.uint8) * numpy.invert(nodata)
            nb += 1

    write_png(pngname, image, transparent=(0, 0, 0))
    return pngname


#############################
def get_cube_name(cube, function=None):
    if not function or function.upper() == 'IDT':
        return '_'.join(cube.split('_')[:-1])
    else:
        return '{}_{}'.format(cube, function)


def get_cube_parts(datacube: str) -> List[str]:
    """Parse a data cube name and retrieve their parts.

    A data cube is composed by the following structure:
    ``Collections_Resolution_TemporalPeriod_CompositeFunction``.

    An IDENTITY data cube does not have TemporalPeriod and CompositeFunction.

    Examples:
        >>> # Parse Sentinel 2 Monthly MEDIAN
        >>> get_cube_parts('S2_10_1M_MED') # ['S2', '10', '1M', 'MED']
        >>> # Parse Sentinel 2 IDENTITY
        >>> get_cube_parts('S2_10') # ['S2', '10']
        >>> # Invalid data cubes
        >>> get_cube_parts('S2-10')

    Raises:
        ValueError when data cube name is invalid.
    """
    cube_fragments = datacube.split('_')

    if len(cube_fragments) > 4 or len(cube_fragments) < 2:
        raise ValueError('Invalid data cube name. "{}"'.format(datacube))

    return cube_fragments


############################
def generate_hash_md5(word):
    result = hashlib.md5(word.encode())
    return result.hexdigest()


############################
def create_cog_in_s3(services, profile, path, raster, is_quality, nodata, bucket_name):
    dst_profile = cog_profiles.get("lzw")

    with MemoryFile() as memfile:
        with memfile.open(**profile) as mem:
            if is_quality:
                mem.nodata = nodata
            
            mem.write_band(1, raster)
            cog_translate(mem, memfile.name, dst_profile, in_memory=True)

        services.upload_fileobj_S3(memfile, path, {'ACL': 'public-read'}, bucket_name=bucket_name)
    return True


############################
<<<<<<< HEAD
def create_cog_by_file(services, profile, path, path_to, bucket_name):
    with rasterio.open(path) as ds_file:
        raster = ds_file.read(1)
        create_cog_in_s3(services, profile, path_to, raster, None, None, bucket_name)
    return True


############################
def create_index_indisk(services, index, bands, bucket_name):
    prefix = services.get_s3_prefix(bucket_name)

    red_band_name = bands['red'] if bands.get('red') else bands['RED']
    red_band_path = os.path.join(prefix + red_band_name)
    nir_band_name = bands['nir'] if bands.get('nir') else bands['NIR']
    nir_band_path = os.path.join(prefix + nir_band_name)

    file_result_path = '_'.join(red_band_name.split('_')[:-1]) + '_{}.tif'.format(index)

    index_file = '/tmp/index.tif'
    index_dataset = None
    profile = None

    if index.upper() == 'EVI':
        blue_bland_path = bands['blue'] if bands.get('blue') else bands['BLUE']
        blue_bland_path = os.path.join(prefix + blue_bland_path) 

        with rasterio.open(nir_band_path) as ds_nir, rasterio.open(red_band_path) as ds_red,\
            rasterio.open(blue_bland_path) as ds_blue:
            index_dataset = rasterio.open(index_file, mode='w', **ds_nir.profile)

            profile = ds_nir.profile
            nodata = int(profile['nodata'])
            blocks = ds_nir.block_windows()

            for _, block in blocks:
                nir = ds_nir.read(1, masked=True, window=block)
                red = ds_red.read(1, masked=True, window=block)
                blue = ds_blue.read(1, masked=True, window=block)

                evi_block = (10000. * 2.5 * (nir - red) / (nir + 6. * red - 7.5 * blue + 10000.)).astype(numpy.int16)
                evi_block[evi_block == numpy.ma.masked] = nodata
                
                index_dataset.write(evi_block.astype(numpy.int16), window=block, indexes=1)

    if index.upper() == 'NDVI':
        with rasterio.open(nir_band_path) as ds_nir, rasterio.open(red_band_path) as ds_red:
            index_dataset = rasterio.open(index_file, mode='w', **ds_nir.profile)

            profile = ds_nir.profile
            nodata = int(profile['nodata'])
            blocks = ds_nir.block_windows()
            
            for _, block in blocks:
                nir = ds_nir.read(1, masked=True, window=block)
                red = ds_red.read(1, masked=True, window=block)

                ndvi_block = (10000. * ((nir - red) / (nir + red))).astype(numpy.int16)
                ndvi_block[ndvi_block == numpy.ma.masked] = nodata

                index_dataset.write(ndvi_block.astype(numpy.int16), window=block, indexes=1)

    services.upload_file_S3(index_file, file_result_path, {'ACL': 'public-read'}, bucket_name=bucket_name)

    index_dataset.close()
    index_dataset = None
    os.remove(index_file)

    url_file_s3 = f'{services.get_s3_prefix(bucket_name)}{file_result_path}'
    create_cog_by_file(services, profile, url_file_s3, file_result_path, bucket_name)


############################
=======
>>>>>>> fb31a562
def create_index(services, index, bands, bucket_name):
    prefix = services.get_s3_prefix(bucket_name)

    red_band_name = bands['red'] if bands.get('red') else bands['RED']
    red_band_path = os.path.join(prefix + red_band_name)
    nir_band_name = bands['nir'] if bands.get('nir') else bands['NIR']
    nir_band_path = os.path.join(prefix + nir_band_name)

    raster = None

    if index.upper() == 'EVI':
        blue_bland_path = bands['blue'] if bands.get('blue') else bands['BLUE']
        blue_bland_path = os.path.join(prefix + blue_bland_path) 

        with rasterio.open(nir_band_path) as ds_nir, rasterio.open(red_band_path) as ds_red,\
            rasterio.open(blue_bland_path) as ds_blue:

            profile = ds_nir.profile
            nodata = int(profile['nodata'])
            blocks = ds_nir.block_windows()
            data_type = profile['dtype']

            raster = numpy.full((profile['height'], profile['width']), dtype=data_type, fill_value=nodata)

            for _, block in blocks:
                row_offset = block.row_off + block.height
                col_offset = block.col_off + block.width

                nir = ds_nir.read(1, masked=True, window=block)
                red = ds_red.read(1, masked=True, window=block)
                blue = ds_blue.read(1, masked=True, window=block)

                # Calculate EVI
                raster_block = (10000. * 2.5 * (nir - red) / (nir + 6. * red - 7.5 * blue + 10000.)).astype(numpy.int16)
                raster_block[raster_block == numpy.ma.masked] = nodata
                raster[block.row_off: row_offset, block.col_off: col_offset] = raster_block

    if index.upper() == 'NDVI':
        with rasterio.open(nir_band_path) as ds_nir, rasterio.open(red_band_path) as ds_red:
            profile = ds_nir.profile
            nodata = int(profile['nodata'])
            blocks = ds_nir.block_windows()
            data_type = profile['dtype']

            raster = numpy.full((profile['height'], profile['width']), dtype=data_type, fill_value=nodata)

            for _, block in blocks:
                row_offset = block.row_off + block.height
                col_offset = block.col_off + block.width

                nir = ds_nir.read(1, masked=True, window=block)
                red = ds_red.read(1, masked=True, window=block)

                # Calculate NDVI
                raster_block = (10000. * ((nir - red) / (nir + red))).astype(numpy.int16)
                raster_block[raster_block == numpy.ma.masked] = nodata
                raster[block.row_off: row_offset, block.col_off: col_offset] = raster_block

    file_path = '_'.join(red_band_name.split('_')[:-1]) + '_{}.tif'.format(index)                
    create_cog_in_s3(
        services, profile, file_path, raster.astype(numpy.int16), False, None, bucket_name)


############################
def format_version(version, prefix='v'):
    return f'{prefix}{version:03d}'


############################
def create_asset_definition(services, bucket_name: str, href: str, mime_type: str, role: List[str], absolute_path: str,
                            created=None, is_raster=False):
    """Create a valid asset definition for collections.
    TODO: Generate the asset for `Item` field with all bands
    Args:
        href - Relative path to the asset
        mime_type - Asset Mime type str
        role - Asset role. Available values are: ['data'], ['thumbnail']
        absolute_path - Absolute path to the asset. Required to generate check_sum
        created - Date time str of asset. When not set, use current timestamp.
        is_raster - Flag to identify raster. When set, `raster_size` and `chunk_size` will be set to the asset.
    """
    fmt = '%Y-%m-%dT%H:%M:%S'
    _now_str = datetime.datetime.utcnow().strftime(fmt)

    if created is None:
        created = _now_str
    elif isinstance(created, datetime.datetime):
        created = created.strftime(fmt)

    file_obj = services.s3_file_exists(bucket_name=bucket_name, key=href)
    size = file_obj['ContentLength']

    asset = {
        'href': absolute_path,
        'type': mime_type,
        'size': size,
        # 'checksum:multihash': multihash_checksum_sha256(str(absolute_path)),
        'roles': role,
        'created': created,
        'updated': _now_str
    }

    if is_raster:
        with rasterio.open(f's3://{absolute_path}') as data_set:
            asset['raster_size'] = dict(
                x=data_set.shape[1],
                y=data_set.shape[0],
            )

            chunk_x, chunk_y = data_set.profile.get('blockxsize'), data_set.profile.get('blockxsize')

            if chunk_x is None or chunk_x is None:
                raise RuntimeError('Can\'t compute raster chunk size. Is it a tiled/ valid Cloud Optimized GeoTIFF?')

            asset['chunk_size'] = dict(x=chunk_x, y=chunk_y)
    
    return asset<|MERGE_RESOLUTION|>--- conflicted
+++ resolved
@@ -325,81 +325,6 @@
 
 
 ############################
-<<<<<<< HEAD
-def create_cog_by_file(services, profile, path, path_to, bucket_name):
-    with rasterio.open(path) as ds_file:
-        raster = ds_file.read(1)
-        create_cog_in_s3(services, profile, path_to, raster, None, None, bucket_name)
-    return True
-
-
-############################
-def create_index_indisk(services, index, bands, bucket_name):
-    prefix = services.get_s3_prefix(bucket_name)
-
-    red_band_name = bands['red'] if bands.get('red') else bands['RED']
-    red_band_path = os.path.join(prefix + red_band_name)
-    nir_band_name = bands['nir'] if bands.get('nir') else bands['NIR']
-    nir_band_path = os.path.join(prefix + nir_band_name)
-
-    file_result_path = '_'.join(red_band_name.split('_')[:-1]) + '_{}.tif'.format(index)
-
-    index_file = '/tmp/index.tif'
-    index_dataset = None
-    profile = None
-
-    if index.upper() == 'EVI':
-        blue_bland_path = bands['blue'] if bands.get('blue') else bands['BLUE']
-        blue_bland_path = os.path.join(prefix + blue_bland_path) 
-
-        with rasterio.open(nir_band_path) as ds_nir, rasterio.open(red_band_path) as ds_red,\
-            rasterio.open(blue_bland_path) as ds_blue:
-            index_dataset = rasterio.open(index_file, mode='w', **ds_nir.profile)
-
-            profile = ds_nir.profile
-            nodata = int(profile['nodata'])
-            blocks = ds_nir.block_windows()
-
-            for _, block in blocks:
-                nir = ds_nir.read(1, masked=True, window=block)
-                red = ds_red.read(1, masked=True, window=block)
-                blue = ds_blue.read(1, masked=True, window=block)
-
-                evi_block = (10000. * 2.5 * (nir - red) / (nir + 6. * red - 7.5 * blue + 10000.)).astype(numpy.int16)
-                evi_block[evi_block == numpy.ma.masked] = nodata
-                
-                index_dataset.write(evi_block.astype(numpy.int16), window=block, indexes=1)
-
-    if index.upper() == 'NDVI':
-        with rasterio.open(nir_band_path) as ds_nir, rasterio.open(red_band_path) as ds_red:
-            index_dataset = rasterio.open(index_file, mode='w', **ds_nir.profile)
-
-            profile = ds_nir.profile
-            nodata = int(profile['nodata'])
-            blocks = ds_nir.block_windows()
-            
-            for _, block in blocks:
-                nir = ds_nir.read(1, masked=True, window=block)
-                red = ds_red.read(1, masked=True, window=block)
-
-                ndvi_block = (10000. * ((nir - red) / (nir + red))).astype(numpy.int16)
-                ndvi_block[ndvi_block == numpy.ma.masked] = nodata
-
-                index_dataset.write(ndvi_block.astype(numpy.int16), window=block, indexes=1)
-
-    services.upload_file_S3(index_file, file_result_path, {'ACL': 'public-read'}, bucket_name=bucket_name)
-
-    index_dataset.close()
-    index_dataset = None
-    os.remove(index_file)
-
-    url_file_s3 = f'{services.get_s3_prefix(bucket_name)}{file_result_path}'
-    create_cog_by_file(services, profile, url_file_s3, file_result_path, bucket_name)
-
-
-############################
-=======
->>>>>>> fb31a562
 def create_index(services, index, bands, bucket_name):
     prefix = services.get_s3_prefix(bucket_name)
 
