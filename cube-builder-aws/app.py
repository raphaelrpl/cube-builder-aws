# app.py
try:
    import unzip_requirements
except ImportError:
    pass
import os
import json
import base64
from flask import Flask, request, jsonify
from flask_redoc import Redoc
from flask_cors import CORS
from bdc_db import BDCDatabase
from config import USER, PASSWORD, HOST, DBNAME
from cube_builder_aws.business import CubeBusiness
from cube_builder_aws.validators import validate
from cube_builder_aws.version import __version__


class ImprovedJSONEncoder(json.JSONEncoder):
    def default(self, o):
        if isinstance(o, set):
            return list(o)
        return super(ImprovedJSONEncoder, self).default(o)


app = Flask(__name__)
app.config['SQLALCHEMY_DATABASE_URI'] = 'postgresql://{}:{}@{}:5432/{}'.format(
   USER, PASSWORD, HOST, DBNAME
)
app.config['SQLALCHEMY_TRACK_MODIFICATIONS'] = True
app.config['REDOC'] = {
    'title': 'Cube Builder AWS',
    'spec_route': '/docs'
}
app.json_encoder = ImprovedJSONEncoder
CORS(app)
BDCDatabase(app)
business = CubeBusiness()
_ = Redoc('./spec/openapi.yaml', app)


#########################################
# REQUEST HTTP -> from API Gateway
#########################################
@app.route("/", methods=["GET"])
def status():
    return jsonify(
        message='Running',
        description='Cube Builder AWS',
        version=__version__
    ), 200


@app.route("/create", methods=["POST"])
def create():
    # validate params
    data, status = validate(request.json, 'create')
    if status is False:
        return jsonify(json.dumps(data)), 400
    cubes, status = business.create_cube(data)
    return jsonify(
        message='Cube created',
        cubes=cubes
    ), status


@app.route("/start", methods=["GET"])
def start():
    # validate params
    data, status = validate(request.args.to_dict(), 'process')
    if status is False:
        return jsonify(json.dumps(data)), 400
<<<<<<< HEAD

    business = CubeBusiness(url_stac=data['url_stac'], bucket=data['bucket'])
=======
>>>>>>> 5e898473
    message, status = business.start_process(data)
    return jsonify(message), status


@app.route("/create-grs", methods=["POST"])
def craete_grs():
    # validate params
    data, status = validate(request.json, 'grs')
    if status is False:
        return jsonify(json.dumps(data)), 400
    message, status = business.create_grs(**data)
    return jsonify(message), status


@app.route("/create-raster-size", methods=["POST"])
def craete_raster_size():
    # validate params
    data, status = validate(request.json, 'raster_size')
    if status is False:
        return jsonify(json.dumps(data)), 400
    message, status = business.create_raster_size(**data)
    return jsonify(message), status


@app.route("/raster-size", methods=["GET"])
def list_raster_size():
    message, status_code = business.list_raster_size()

    return jsonify(message), status_code


@app.route("/cube-status", methods=["GET"])
def get_status():
    # validate params
    data, status = validate(request.args.to_dict(), 'status')
    if status is False:
        return jsonify(json.dumps(data)), 400
    message, status = business.get_cube_status(**data)
    return jsonify(message), status


@app.route('/cubes', defaults=dict(cube_id=None), methods=['GET'])
@app.route('/cubes/<cube_id>', methods=['GET'])
def list_cubes(cube_id):
    if cube_id is not None:
        message, status_code = business.get_cube(cube_id)
    else:
        message, status_code = business.list_cubes()
    return jsonify(message), status_code


@app.route('/cubes/<cube_id>/tiles', methods=['GET'])
def list_tiles_as_features(cube_id):
    message, status_code = business.list_tiles_cube(cube_id)
    return jsonify(message), status_code


@app.route('/grs', defaults=dict(grs_id=None), methods=['GET'])
@app.route('/grs/<grs_id>', methods=['GET'])
def list_grs_schemas(grs_id):
    if grs_id is not None:
        message, status_code = business.get_grs_schema(grs_id)
    else:
        message, status_code = business.list_grs_schemas()
    return jsonify(message), status_code


@app.route('/temporal-composition', methods=['GET'])
def list_temporal_composition():
    message, status_code = business.list_temporal_composition()
    return jsonify(message), status_code


@app.route("/create-temporal-composition", methods=["POST"])
def craete_temporal_composition():
    # validate params
    data, status = validate(request.json, 'temporal_composition')
    if status is False:
        return jsonify(json.dumps(data)), 400
    message, status = business.create_temporal_composition(**data)
    return jsonify(message), status


@app.route('/composite-functions', methods=['GET'])
def list_composite_functions():
    message, status_code = business.list_composite_functions()
    return jsonify(message), status_code


@app.route('/list-merges', methods=['GET'])
def list_merges():
    data, status = validate(request.args, 'list_merge_form')
    if status is False:
        return jsonify(json.dumps(data)), 400

    message, status_code = business.list_merges(**data)

    return jsonify(message), status_code


@app.route('/list-buckets', methods=['GET'])
def list_buckets():
    message, status_code = business.list_buckets()

    return jsonify(message), status_code


#########################################
# REQUEST -> from SQS trigger or Kinesis
#########################################
def continue_process(event, context):
    with app.app_context():
        params_list = []
        if 'Records' in event:
            for record in event['Records']:
                if 'kinesis' in record:
                    payload=base64.b64decode(record["kinesis"]["data"])
                    params = json.loads(payload)
                    params_list.append(params)
                else:
                    params = json.loads(record['body'])
                    params_list.append(params)
        else:
            params = event
            params_list.append(params)
        message = business.continue_process_stream(params_list)
        return message<|MERGE_RESOLUTION|>--- conflicted
+++ resolved
@@ -1,16 +1,20 @@
 # app.py
+
 try:
     import unzip_requirements
 except ImportError:
     pass
+
 import os
 import json
 import base64
+
 from flask import Flask, request, jsonify
 from flask_redoc import Redoc
 from flask_cors import CORS
 from bdc_db import BDCDatabase
 from config import USER, PASSWORD, HOST, DBNAME
+
 from cube_builder_aws.business import CubeBusiness
 from cube_builder_aws.validators import validate
 from cube_builder_aws.version import __version__
@@ -34,6 +38,7 @@
 }
 app.json_encoder = ImprovedJSONEncoder
 CORS(app)
+
 BDCDatabase(app)
 business = CubeBusiness()
 _ = Redoc('./spec/openapi.yaml', app)
@@ -45,9 +50,9 @@
 @app.route("/", methods=["GET"])
 def status():
     return jsonify(
-        message='Running',
-        description='Cube Builder AWS',
-        version=__version__
+        message = 'Running',
+        description = 'Cube Builder AWS',
+        version = __version__
     ), 200
 
 
@@ -57,10 +62,11 @@
     data, status = validate(request.json, 'create')
     if status is False:
         return jsonify(json.dumps(data)), 400
+
     cubes, status = business.create_cube(data)
     return jsonify(
-        message='Cube created',
-        cubes=cubes
+        message = 'Cube created',
+        cubes = cubes
     ), status
 
 
@@ -70,11 +76,8 @@
     data, status = validate(request.args.to_dict(), 'process')
     if status is False:
         return jsonify(json.dumps(data)), 400
-<<<<<<< HEAD
 
     business = CubeBusiness(url_stac=data['url_stac'], bucket=data['bucket'])
-=======
->>>>>>> 5e898473
     message, status = business.start_process(data)
     return jsonify(message), status
 
@@ -85,6 +88,7 @@
     data, status = validate(request.json, 'grs')
     if status is False:
         return jsonify(json.dumps(data)), 400
+
     message, status = business.create_grs(**data)
     return jsonify(message), status
 
@@ -95,6 +99,7 @@
     data, status = validate(request.json, 'raster_size')
     if status is False:
         return jsonify(json.dumps(data)), 400
+
     message, status = business.create_raster_size(**data)
     return jsonify(message), status
 
@@ -112,6 +117,7 @@
     data, status = validate(request.args.to_dict(), 'status')
     if status is False:
         return jsonify(json.dumps(data)), 400
+
     message, status = business.get_cube_status(**data)
     return jsonify(message), status
 
@@ -123,12 +129,14 @@
         message, status_code = business.get_cube(cube_id)
     else:
         message, status_code = business.list_cubes()
+
     return jsonify(message), status_code
 
 
 @app.route('/cubes/<cube_id>/tiles', methods=['GET'])
 def list_tiles_as_features(cube_id):
     message, status_code = business.list_tiles_cube(cube_id)
+
     return jsonify(message), status_code
 
 
@@ -139,12 +147,14 @@
         message, status_code = business.get_grs_schema(grs_id)
     else:
         message, status_code = business.list_grs_schemas()
+
     return jsonify(message), status_code
 
 
 @app.route('/temporal-composition', methods=['GET'])
 def list_temporal_composition():
     message, status_code = business.list_temporal_composition()
+
     return jsonify(message), status_code
 
 
@@ -154,6 +164,7 @@
     data, status = validate(request.json, 'temporal_composition')
     if status is False:
         return jsonify(json.dumps(data)), 400
+
     message, status = business.create_temporal_composition(**data)
     return jsonify(message), status
 
@@ -161,6 +172,14 @@
 @app.route('/composite-functions', methods=['GET'])
 def list_composite_functions():
     message, status_code = business.list_composite_functions()
+
+    return jsonify(message), status_code
+
+
+@app.route('/list-buckets', methods=['GET'])
+def list_buckets():
+    message, status_code = business.list_buckets()
+
     return jsonify(message), status_code
 
 
@@ -171,13 +190,6 @@
         return jsonify(json.dumps(data)), 400
 
     message, status_code = business.list_merges(**data)
-
-    return jsonify(message), status_code
-
-
-@app.route('/list-buckets', methods=['GET'])
-def list_buckets():
-    message, status_code = business.list_buckets()
 
     return jsonify(message), status_code
 
@@ -200,5 +212,6 @@
         else:
             params = event
             params_list.append(params)
+
         message = business.continue_process_stream(params_list)
         return message